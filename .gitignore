--- conflicted
+++ resolved
@@ -19,10 +19,7 @@
 
 # Ignore logs
 *.log
-<<<<<<< HEAD
-=======
 log.md
->>>>>>> 8db5a895
 /log.txt
 /memnon*.log
 /*_processing.log
