--- conflicted
+++ resolved
@@ -19,10 +19,7 @@
 
 # Ignore logs
 *.log
-<<<<<<< HEAD
-=======
 log.md
->>>>>>> 28f64e31
 /log.txt
 /memnon*.log
 /*_processing.log
