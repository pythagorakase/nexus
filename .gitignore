# Ignore environment files
.env
.envrc

# Ignore transcripts folder
/transcripts/

# Ignore ChromaDB folder
/chromadb/

# Ignore large directories
/.obsidian/
/.venv/
/llama.cpp/
/models/
/nexus/models/
/data/
/.git/objects/pack/

# Ignore logs
*.log
<<<<<<< HEAD
=======
log.md
>>>>>>> e9fceca2
/log.txt
/memnon*.log
/*_processing.log
/season_episode_extraction.log
/time_delta_processor.log
/lm_studio_log.txt

# Ignore binaries and database files
*.sqlite3

# Ignore system files
.DS_Store
__pycache__/
nexus-tui-temp/

# Ignore development/testing directories
/mlx-gguf-testing/
/echo_deprecated/
/archive/
prompt.md
format_strip.md<|MERGE_RESOLUTION|>--- conflicted
+++ resolved
@@ -19,10 +19,7 @@
 
 # Ignore logs
 *.log
-<<<<<<< HEAD
-=======
 log.md
->>>>>>> e9fceca2
 /log.txt
 /memnon*.log
 /*_processing.log
